package driver

import (
	"context"
	"fmt"
	"path/filepath"

	csi "github.com/container-storage-interface/spec/lib/go/csi"
	"github.com/sirupsen/logrus"
	"google.golang.org/grpc/codes"
	"google.golang.org/grpc/status"
)

const (
	diskPath   = "/dev/disk/by-id"
	diskPrefix = "virtio-SUBID"
)

var _ csi.NodeServer = &VultrNodeServer{}

type VultrNodeServer struct {
	Driver *VultrDriver
}

func NewVultrNodeDriver(driver *VultrDriver) *VultrNodeServer {
	return &VultrNodeServer{Driver: driver}
}

func (n *VultrNodeServer) NodeStageVolume(ctx context.Context, req *csi.NodeStageVolumeRequest) (*csi.NodeStageVolumeResponse, error) {
	if req.VolumeId == "" {
		return nil, status.Error(codes.InvalidArgument, "NodeStageVolume Volume ID must be provided")
	}

	if req.StagingTargetPath == "" {
		return nil, status.Error(codes.InvalidArgument, "NodeStageVolume Staging Target Path must be provided")
	}

	if req.VolumeCapability == nil {
		return nil, status.Error(codes.InvalidArgument, "NodeStageVolume Volume Capability must be provided")
	}

	n.Driver.log.WithFields(logrus.Fields{
		"volume":   req.VolumeId,
		"target":   req.StagingTargetPath,
		"capacity": req.VolumeCapability,
	}).Info("Node Stage Volume: called")

	volumeID, ok := req.GetPublishContext()[n.Driver.publishVolumeID]
	if !ok {
		return nil, status.Error(codes.InvalidArgument, "Could not find the volume id")
	}

	source := getDeviceByPath(volumeID)
	target := req.StagingTargetPath
	mount := req.VolumeCapability.GetMount()
	options := mount.MountFlags

	fsTpe := "ext4"
	if mount.FsType != "" {
		fsTpe = mount.FsType
	}

<<<<<<< HEAD
	formatted, err := n.Driver.mounter.IsFormatted(source)
	if err != nil {
		return nil, status.Errorf(codes.Internal, "cannot verify if formatted: %v", err.Error())
	}

	if !formatted {
		if err = n.Driver.mounter.Format(source, fsTpe); err != nil {
			n.Driver.log.WithFields(logrus.Fields{
				"source": source,
				"fs":     fsTpe,
				"method": "node-stage-method",
			}).Warn("node stage volume format")
			return nil, status.Error(codes.Internal, err.Error())
		}
	}

	mounted, err := n.Driver.mounter.IsMounted(target)
	if err != nil {
		return nil, status.Error(codes.Internal, err.Error())
	}

	if !mounted {
		if err := n.Driver.mounter.Mount(source, target, fsTpe, options...); err != nil {
			n.Driver.log.WithFields(logrus.Fields{
				"source":  source,
				"target":  target,
				"fs":      fsTpe,
				"options": options,
				"method":  "node-stage-method",
			}).Warn("node stage volume mount")
			return nil, status.Error(codes.Internal, err.Error())
		}
	}

=======
	//todo format
	// add ability to not reformat disks
	// check if formatted
	// n.Driver.mounter.IsFormatted()
	if err := n.Driver.mounter.Format(source, fsTpe); err != nil {
		return nil, status.Error(codes.Internal, err.Error())
	}

	//todo then mount
	// check if mounted
	// n.Driver.mounter.IsMounted()
	if err := n.Driver.mounter.Mount(source, target, fsTpe, options...); err != nil {
		return nil, status.Error(codes.Internal, err.Error())
	}

	n.Driver.log.Info("Node Stage Volume: volume staged")
>>>>>>> 11bfd6e3
	return &csi.NodeStageVolumeResponse{}, nil
}

func (n *VultrNodeServer) NodeUnstageVolume(ctx context.Context, req *csi.NodeUnstageVolumeRequest) (*csi.NodeUnstageVolumeResponse, error) {
	if req.VolumeId == "" {
		return nil, status.Error(codes.InvalidArgument, "VolumeID must be provided")
	}

	if req.StagingTargetPath == "" {
		return nil, status.Error(codes.InvalidArgument, "Staging Target Path must be provided")
	}

	n.Driver.log.WithFields(logrus.Fields{
		"volume-id":           req.VolumeId,
		"staging-target-path": req.StagingTargetPath,
	}).Info("Node Unstage Volume: called")

	mounted, err := n.Driver.mounter.IsMounted(req.StagingTargetPath)
	if err != nil {
		return nil, status.Errorf(codes.Internal, "cannot verify mount status for %v, %v", req.StagingTargetPath, err.Error())
	}

	if mounted {
		err := n.Driver.mounter.UnMount(req.StagingTargetPath)
		if err != nil {
			return nil, err
		}
	}

	n.Driver.log.Info("Node Unstage Volume: volume unstaged")
	return &csi.NodeUnstageVolumeResponse{}, nil
}

func (n *VultrNodeServer) NodePublishVolume(ctx context.Context, req *csi.NodePublishVolumeRequest) (*csi.NodePublishVolumeResponse, error) {
	if req.VolumeId == "" {
		return nil, status.Error(codes.InvalidArgument, "VolumeID must be provided")
	}

	if req.StagingTargetPath == "" {
		return nil, status.Error(codes.InvalidArgument, "Staging Target Path must be provided")
	}

	if req.TargetPath == "" {
		return nil, status.Error(codes.InvalidArgument, "Target Path must be provided")
	}

	log := n.Driver.log.WithFields(logrus.Fields{
		"volume_id":           req.VolumeId,
		"staging_target_path": req.StagingTargetPath,
		"target_path":         req.TargetPath,
	})
	log.Info("Node Publish Volume: called")

	options := []string{"bind"}
	if req.Readonly {
		options = append(options, "ro")
	}

	mnt := req.VolumeCapability.GetMount()
	for _, flag := range mnt.MountFlags {
		options = append(options, flag)
	}

	fsType := "ext4"
	if mnt.FsType != "" {
		fsType = mnt.FsType
	}

	mounted, err := n.Driver.mounter.IsMounted(req.StagingTargetPath)
	if err != nil {
		return nil, status.Errorf(codes.Internal, "cannot verify mount status for %v, %v", req.StagingTargetPath, err.Error())
	}

	if !mounted {
		err := n.Driver.mounter.Mount(req.StagingTargetPath, req.TargetPath, fsType, options...)
		if err != nil {
			return nil, status.Error(codes.Internal, err.Error())
		}
	}

	n.Driver.log.Info("Node Publish Volume: published")
	return &csi.NodePublishVolumeResponse{}, nil
}

func (n *VultrNodeServer) NodeUnpublishVolume(ctx context.Context, req *csi.NodeUnpublishVolumeRequest) (*csi.NodeUnpublishVolumeResponse, error) {
	if req.VolumeId == "" {
		return nil, status.Error(codes.InvalidArgument, "VolumeID must be provided")
	}

	if req.TargetPath == "" {
		return nil, status.Error(codes.InvalidArgument, "Target Path must be provided")
	}

	n.Driver.log.WithFields(logrus.Fields{
		"volume-id":   req.VolumeId,
		"target-path": req.TargetPath,
	}).Info("Node Unpublish Volume: called")

	mounted, err := n.Driver.mounter.IsMounted(req.TargetPath)
	if err != nil {
		return nil, status.Errorf(codes.Internal, "cannot verify mount status for %v, %v", req.TargetPath, err.Error())
	}

	if mounted {
		err := n.Driver.mounter.UnMount(req.TargetPath)
		if err != nil {
			return nil, err
		}
	}

	n.Driver.log.Info("Node Publish Volume: unpublished")
	return &csi.NodeUnpublishVolumeResponse{}, nil
}

func (n *VultrNodeServer) NodeGetVolumeStats(context.Context, *csi.NodeGetVolumeStatsRequest) (*csi.NodeGetVolumeStatsResponse, error) {
	return nil, status.Error(codes.Unimplemented, "")
}

func (n *VultrNodeServer) NodeExpandVolume(context.Context, *csi.NodeExpandVolumeRequest) (*csi.NodeExpandVolumeResponse, error) {
	return nil, status.Error(codes.Unimplemented, "")
}

func (n *VultrNodeServer) NodeGetCapabilities(context.Context, *csi.NodeGetCapabilitiesRequest) (*csi.NodeGetCapabilitiesResponse, error) {
	nodeCapabilities := []*csi.NodeServiceCapability{
		&csi.NodeServiceCapability{
			Type: &csi.NodeServiceCapability_Rpc{
				Rpc: &csi.NodeServiceCapability_RPC{
					Type: csi.NodeServiceCapability_RPC_STAGE_UNSTAGE_VOLUME,
				},
			},
		},
	}

	n.Driver.log.WithFields(logrus.Fields{
		"capabilities": nodeCapabilities,
	}).Info("Node Get Capabilities: called")

	return &csi.NodeGetCapabilitiesResponse{
		Capabilities: nodeCapabilities,
	}, nil
}

func (n *VultrNodeServer) NodeGetInfo(ctx context.Context, req *csi.NodeGetInfoRequest) (*csi.NodeGetInfoResponse, error) {
	n.Driver.log.WithFields(logrus.Fields{
	}).Info("Node Get Info: called")

	return &csi.NodeGetInfoResponse{
		NodeId: n.Driver.nodeID,
		AccessibleTopology: &csi.Topology{
			Segments: map[string]string{
				"region": n.Driver.region,
			},
		},
	}, nil
}

func getDeviceByPath(volumeID string) string {
	return filepath.Join(diskPath, fmt.Sprintf("%s%s", diskPrefix, volumeID))
}<|MERGE_RESOLUTION|>--- conflicted
+++ resolved
@@ -60,7 +60,6 @@
 		fsTpe = mount.FsType
 	}
 
-<<<<<<< HEAD
 	formatted, err := n.Driver.mounter.IsFormatted(source)
 	if err != nil {
 		return nil, status.Errorf(codes.Internal, "cannot verify if formatted: %v", err.Error())
@@ -94,25 +93,8 @@
 			return nil, status.Error(codes.Internal, err.Error())
 		}
 	}
-
-=======
-	//todo format
-	// add ability to not reformat disks
-	// check if formatted
-	// n.Driver.mounter.IsFormatted()
-	if err := n.Driver.mounter.Format(source, fsTpe); err != nil {
-		return nil, status.Error(codes.Internal, err.Error())
-	}
-
-	//todo then mount
-	// check if mounted
-	// n.Driver.mounter.IsMounted()
-	if err := n.Driver.mounter.Mount(source, target, fsTpe, options...); err != nil {
-		return nil, status.Error(codes.Internal, err.Error())
-	}
-
+  
 	n.Driver.log.Info("Node Stage Volume: volume staged")
->>>>>>> 11bfd6e3
 	return &csi.NodeStageVolumeResponse{}, nil
 }
 
